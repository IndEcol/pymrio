# all files to be included

include MANIFEST.in
include LICENSE
<<<<<<< HEAD
# include LICENSE.txt
=======
>>>>>>> ff8f65b9
# include pyproject.toml
recursive-include pymrio/ *.txt
recursive-include pymrio/ *.json<|MERGE_RESOLUTION|>--- conflicted
+++ resolved
@@ -2,10 +2,6 @@
 
 include MANIFEST.in
 include LICENSE
-<<<<<<< HEAD
-# include LICENSE.txt
-=======
->>>>>>> ff8f65b9
 # include pyproject.toml
 recursive-include pymrio/ *.txt
 recursive-include pymrio/ *.json