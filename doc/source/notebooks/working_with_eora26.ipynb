--- conflicted
+++ resolved
@@ -54,9 +54,7 @@
    "outputs": [],
    "source": [
     "eora_storage = \"/tmp/mrios/eora26\""
-<<<<<<< HEAD
-=======
-   ]
+     ]
   },
   {
    "cell_type": "code",
@@ -69,7 +67,6 @@
     "    email=\"<Your Eora account email>\",\n",
     "    password=\"<Your Eora account password>\",\n",
     ")"
->>>>>>> 525c7197
    ]
   },
   {
