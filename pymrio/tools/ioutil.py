"""
Utility function for pymrio

KST 20140502
"""
import json
import logging
import os
<<<<<<< HEAD
import re
=======
import ssl
>>>>>>> 525c7197
import zipfile
from collections import namedtuple
from pathlib import Path
from typing import Union

import numpy as np
import pandas as pd
import requests
import urllib3

from pymrio.core.constants import DEFAULT_FILE_NAMES, PYMRIO_PATH


def is_vector(inp):
    """Returns true if the input can be interpreted as a 'true' vector

    Note
    ----
    Does only check dimensions, not if type is numeric

    Parameters
    ----------
    inp : numpy.ndarray or something that can be converted into ndarray

    Returns
    -------
    Boolean
        True for vectors: ndim = 1 or ndim = 2 and shape of one axis = 1
        False for all other arrays
    """
    inp = np.asarray(inp)
    nr_dim = np.ndim(inp)
    if nr_dim == 1:
        return True
    elif (nr_dim == 2) and (1 in inp.shape):
        return True
    else:
        return False


def get_repo_content(path):
    """List of files in a repo (path or zip)


    Parameters
    ----------

    path: string or pathlib.Path

    Returns
    -------

    Returns a namedtuple with .iszip and .filelist
    The path in filelist are pure strings.

    """
    path = Path(path)

    if zipfile.is_zipfile(str(path)):
        with zipfile.ZipFile(str(path)) as zz:
            filelist = [info.filename for info in zz.infolist()]
        iszip = True
    else:
        iszip = False
        filelist = [str(f) for f in path.glob("**/*") if f.is_file()]
    return namedtuple("repocontent", ["iszip", "filelist"])(iszip, filelist)


def get_file_para(path, path_in_arc=""):
    """Generic method to read the file parameter file

    Helper function to consistently read the file parameter file, which can
    either be uncompressed or included in a zip archive.  By default, the file
    name is to be expected as set in DEFAULT_FILE_NAMES['filepara'] (currently
    file_parameters.json), but can defined otherwise by including the file
    name of the parameter file in the parameter path.

    Parameters
    ----------

    path: pathlib.Path or string
        Path or path with para file name for the data to load.
        This must either point to the directory containing the uncompressed
        data or the location of a compressed zip file with the data. In the
        later case the parameter 'path_in_arc' needs to be specific to
        further indicate the location of the data in the compressed file.

    path_in_arc: string, optional
        Path to the data in the zip file (where the fileparameters file is
        located). path_in_arc must be given without leading dot and slash;
        thus to point to the data in the root of the compressed file pass ''
        (default), for data in e.g. the folder 'emissions' pass 'emissions/'.
        Only used if parameter 'path' points to an compressed zip file.

    Returns
    -------

    Returns a namedtuple with
    .folder: str with the absolute path containing the
           file parameter file. In case of a zip the path
           is relative to the root in the zip
    .name: Filename without folder of the used parameter file.
    .content: Dictionary with the content oft the file parameter file

    Raises
    ------

    FileNotFoundError if parameter file not found

    """
    path = Path(path)

    if zipfile.is_zipfile(str(path)):
        para_file_folder = str(path_in_arc)
        with zipfile.ZipFile(file=str(path)) as zf:
            files = zf.namelist()
    else:
        para_file_folder = str(path)
        files = [str(f) for f in path.glob("**/*")]

    if para_file_folder not in files:
        if zipfile.is_zipfile(str(path)):
            # b/c in win os.path.join adds \ also for within zipfile
            if para_file_folder != "":
                para_file_full_path = (
                    para_file_folder + "/" + DEFAULT_FILE_NAMES["filepara"]
                ).replace("//", "/")
            else:
                para_file_full_path = DEFAULT_FILE_NAMES["filepara"]

        else:
            para_file_full_path = os.path.join(
                para_file_folder, DEFAULT_FILE_NAMES["filepara"]
            )
    else:
        para_file_full_path = para_file_folder
        para_file_folder = os.path.dirname(para_file_full_path)

    if para_file_full_path not in files:
        raise FileNotFoundError(
            "File parameter file {} not found".format(para_file_full_path)
        )

    if zipfile.is_zipfile(str(path)):
        with zipfile.ZipFile(file=str(path)) as zf:
            para_file_content = json.loads(zf.read(para_file_full_path).decode("utf-8"))
    else:
        with open(para_file_full_path, "r") as pf:
            para_file_content = json.load(pf)

    return namedtuple("file_parameter", ["folder", "name", "content"])(
        para_file_folder, os.path.basename(para_file_full_path), para_file_content
    )


def build_agg_matrix(agg_vector, pos_dict=None):
    """Agg. matrix based on mapping given in input as numerical or str vector.

    The aggregation matrix has the from nxm with

    -n  new classificaction
    -m  old classification

    Parameters
    ----------
        agg_vector : list or vector like numpy ndarray
            This can be row or column vector.
            Length m with position given for n and -1 if values
            should not be included
            or
            length m with id_string for the aggregation

        pos_dict : dictionary
            (only possible if agg_vector is given as string)
            output order for the new matrix
            must be given as dict with
            'string in agg_vector' = pos
            (as int, -1 if value should not be included in the aggregation)

    Example 1:
        input vector: np.array([0, 1, 1, 2]) or ['a', 'b', 'b', 'c']

        agg matrix:

           m0  m1  m2  m3
        n0 1   0   0   0
        n1 0   1   1   0
        n2 0   0   0   1

    Example 2:
        input vector: np.array([1, 0, 0, 2]) or
                      (['b', 'a', 'a', 'c'], dict(a=0,b=1,c=2))

        agg matrix:

           m0  m1  m2  m3
        n0 0   1   1   0
        n1 1   0   0   0
        n2 0   0   0   1
    """
    if isinstance(agg_vector, np.ndarray):
        agg_vector = agg_vector.flatten().tolist()

    if type(agg_vector[0]) == str:
        str_vector = agg_vector
        agg_vector = np.zeros(len(str_vector))
        if pos_dict:
            if len(pos_dict.keys()) != len(set(str_vector)):
                raise ValueError(
                    "Posistion elements inconsistent with aggregation vector"
                )
            seen = pos_dict
        else:
            seen = {}
        counter = 0
        for ind, item in enumerate(str_vector):
            if item not in seen:
                seen[item] = counter
                counter += 1
            agg_vector[ind] = seen[item]

    agg_vector = np.array(agg_vector, dtype=int)
    agg_vector = agg_vector.reshape((1, -1))
    row_corr = agg_vector
    col_corr = np.arange(agg_vector.size)

    agg_matrix = np.zeros((row_corr.max() + 1, col_corr.max() + 1))
    agg_matrix[row_corr, col_corr] = 1

    # set columns with -1 value to 0
    agg_matrix[np.tile(agg_vector == -1, (np.shape(agg_matrix)[0], 1))] = 0

    return agg_matrix


def diagonalize_columns_to_sectors(
    df: pd.DataFrame, sector_index_level: Union[str, int] = "sector"
) -> pd.DataFrame:
    """Adds the resolution of the rows to columns by diagonalizing

    Parameters
    ----------
    df : pd.DataFrame
        The DataFrame to diagonalize
    sector_index_name : string, optional
        Name or number of the index level containing sectors.

    Returns
    -------
    pd.DataFrame, diagonalized


    Example
    --------
        input       output
         (all letters are index or header)
            A B     A A A B B B
                    x y z x y z
        A x 3 1     3 0 0 1 0 0
        A y 4 2     0 4 0 0 2 0
        A z 5 3     0 0 5 0 0 3
        B x 6 9     6 0 0 9 0 0
        B y 7 6     0 7 0 0 6 0
        B z 8 4     0 0 8 0 0 4

    """

    sectors = df.index.get_level_values(sector_index_level).unique()
    sector_name = sector_index_level if type(sector_index_level) is str else "sector"

    new_col_index = [
        tuple(list(orig) + [new]) for orig in df.columns for new in sectors
    ]

    diag_df = pd.DataFrame(
        data=diagonalize_blocks(df.values, blocksize=len(sectors)),
        index=df.index,
        columns=pd.MultiIndex.from_product(
            [df.columns, sectors], names=[*df.columns.names, sector_name]
        ),
    )
    return diag_df


def diagonalize_blocks(arr: np.array, blocksize: int):
    """Diagonalize sections of columns of an array for the whole array

    Parameters
    ----------

    arr : numpy array
        Input array

    blocksize : int
        number of rows/colums forming one block

    Returns
    -------
    numpy ndarray with shape (columns 'arr' * blocksize,
                              columns 'arr' * blocksize)

    Example
    --------

    arr:      output: (blocksize = 3)
        3 1     3 0 0 1 0 0
        4 2     0 4 0 0 2 0
        5 3     0 0 5 0 0 3
        6 9     6 0 0 9 0 0
        7 6     0 7 0 0 6 0
        8 4     0 0 8 0 0 4
    """

    nr_col = arr.shape[1]
    nr_row = arr.shape[0]

    if np.mod(nr_row, blocksize):
        raise ValueError(
            "Number of rows of input array must be a multiple of blocksize"
        )

    arr_diag = np.zeros((nr_row, blocksize * nr_col))

    for col_ind, col_val in enumerate(arr.T):
        col_start = col_ind * blocksize
        col_end = blocksize + col_ind * blocksize
        for _ind in range(int(nr_row / blocksize)):
            row_start = _ind * blocksize
            row_end = blocksize + _ind * blocksize
            arr_diag[row_start:row_end, col_start:col_end] = np.diag(
                col_val[row_start:row_end]
            )

    return arr_diag


def set_dom_block(df: pd.DataFrame, value: float = 0) -> pd.DataFrame:
    """Set domestic blocks to value (0 by default)

    Requires that the region is the top index in the multiindex
    hierarchy (default case in pymrio).

    Parameters
    ----------
    df : pd.DataFrame
    value : float, optional

    Returns
    -------
    pd.DataFrame

    """
    regions = df.index.get_level_values(0).unique()
    df_res = df.copy()
    for reg in regions:
        df_res.loc[reg, reg] = 0
    return df_res


def set_block(arr, arr_block):
    """Sets the diagonal blocks of an array to an given array

    Parameters
    ----------
    arr : numpy ndarray
        the original array
    block_arr : numpy ndarray
        the block array for the new diagonal

    Returns
    -------
    numpy ndarray (the modified array)

    """
    nr_col = arr.shape[1]
    nr_row = arr.shape[0]

    nr_col_block = arr_block.shape[1]
    nr_row_block = arr_block.shape[0]

    if np.mod(nr_row, nr_row_block) or np.mod(nr_col, nr_col_block):
        raise ValueError(
            "Number of rows/columns of the input array "
            "must be a multiple of block shape"
        )
    if nr_row / nr_row_block != nr_col / nr_col_block:
        raise ValueError(
            "Block array can not be filled as " "diagonal blocks in the given array"
        )

    arr_out = arr.copy()

    for row_ind in range(int(nr_row / nr_row_block)):
        row_start = row_ind * nr_row_block
        row_end = nr_row_block + nr_row_block * row_ind
        col_start = row_ind * nr_col_block
        col_end = nr_col_block + nr_col_block * row_ind

        arr_out[row_start:row_end, col_start:col_end] = arr_block

    return arr_out


def unique_element(ll):
    """returns unique elements from a list preserving the original order"""
    seen = {}
    result = []
    for item in ll:
        if item in seen:
            continue
        seen[item] = 1
        result.append(item)
    return result


def build_agg_vec(agg_vec, **source):
    """Builds an combined aggregation vector based on various classifications

    This function build an aggregation vector based on the order in agg_vec.
    The naming and actual mapping is given in source, either explicitly or by
    pointing to a folder with the mapping.

    >>> build_agg_vec(['EU', 'OECD'], path = 'test')
    ['EU', 'EU', 'EU', 'OECD', 'REST', 'REST']

    >>> build_agg_vec(['OECD', 'EU'], path = 'test', miss='RoW')
    ['OECD', 'EU', 'OECD', 'OECD', 'RoW', 'RoW']

    >>> build_agg_vec(['EU', 'orig_regions'], path = 'test')
    ['EU', 'EU', 'EU', 'reg4', 'reg5', 'reg6']

    >>> build_agg_vec(['supreg1', 'other'], path = 'test',
    >>>        other = [None, None, 'other1', 'other1', 'other2', 'other2'])
    ['supreg1', 'supreg1', 'other1', 'other1', 'other2', 'other2']


    Parameters
    ----------
    agg_vec : list
        A list of sector or regions to which the IOSystem shall be aggregated.
        The order in agg_vec is important:
        If a string was assigned to one specific entry it will not be
        overwritten if it is given in the next vector, e.g.  ['EU', 'OECD']
        would aggregate first into EU and the remaining one into OECD, whereas
        ['OECD', 'EU'] would first aggregate all countries into OECD and than
        the remaining countries into EU.

    source : list or string
        Definition of the vectors in agg_vec.  The input vectors (either in the
        file or given as list for the entries in agg_vec) must be as long as
        the desired output with a string for every position which should be
        aggregated and None for position which should not be used.

        Special keywords:

            - path : Path to a folder with concordance matrices.
                     The files in the folder can have any extension but must be
                     in text format (tab separated) with one entry per row.
                     The last column in the file will be taken as aggregation
                     vectors (other columns can be used for documentation).
                     Values must be given for every entry in the original
                     classification (string None for all values not used) If
                     the same entry is given in source and as text file in
                     path than the one in source will be used.

                     Two special path entries are available so far:

                     - 'exio2'
                       Concordance matrices for EXIOBASE 2.0
                     - 'test'
                       Concordance matrices for the test IO system

                     If a entry is not found in source and no path is given
                     the current directory will be searched for the definition.

            - miss : Entry to use for missing values, default: 'REST'

    Returns
    -------
    list (aggregation vector)

    """

    # build a dict with aggregation vectors in source and folder
    # TODO: the logic here should be moved to constants
    if type(agg_vec) is str:
        agg_vec = [agg_vec]
    agg_dict = dict()
    for entry in agg_vec:
        try:
            agg_dict[entry] = source[entry]
        except KeyError:
            folder = source.get("path", "./")
            folder = os.path.join(PYMRIO_PATH[folder], "concordance")
            for file in os.listdir(folder):
                if entry == os.path.splitext(file)[0]:
                    _tmp = np.genfromtxt(os.path.join(folder, file), dtype=str)
                    if _tmp.ndim == 1:
                        agg_dict[entry] = [
                            None if ee == "None" else ee for ee in _tmp.tolist()
                        ]
                    else:
                        agg_dict[entry] = [
                            None if ee == "None" else ee for ee in _tmp[:, -1].tolist()
                        ]
                    break
            else:
                logging.error(
                    "Aggregation vector -- {} -- not found".format(str(entry))
                )

    # build the summary aggregation vector
    def _rep(ll, ii, vv):
        ll[ii] = vv

    miss_val = source.get("miss", "REST")

    vec_list = [agg_dict[ee] for ee in agg_vec]
    out = [
        None,
    ] * len(vec_list[0])
    for currvec in vec_list:
        if len(currvec) != len(out):
            logging.warn("Inconsistent vector length")
        [_rep(out, ind, val) for ind, val in enumerate(currvec) if not out[ind]]

    [_rep(out, ind, miss_val) for ind, val in enumerate(out) if not val]

    return out


def find_first_number(ll):
    """Returns nr of first entry parseable to float in ll, None otherwise"""
    for nr, entry in enumerate(ll):
        try:
            float(entry)
        except (ValueError, TypeError) as e:
            pass
        else:
            return nr
    return None


def sniff_csv_format(
    csv_file,
    potential_sep=["\t", ",", ";", "|", "-", "_"],
    max_test_lines=10,
    zip_file=None,
):
    """Tries to get the separator, nr of index cols and header rows in a csv file

    Parameters
    ----------

    csv_file: str
        Path to a csv file

    potential_sep: list, optional
        List of potential separators (delimiters) to test.
        Default: '\t', ',', ';', '|', '-', '_'

    max_test_lines: int, optional
        How many lines to test, default: 10 or available lines in csv_file

    zip_file: str, optional
        Path to a zip file containing the csv file (if any, default: None).
        If a zip file is given, the path given at 'csv_file' is assumed
        to be the path to the file within the zip_file.

    Returns
    -------
        dict with
            sep: string (separator)
            nr_index_col: int
            nr_header_row: int

        Entries are set to None if inconsistent information in the file
    """

    def read_first_lines(filehandle):
        lines = []
        for i in range(max_test_lines):
            line = ff.readline()
            if line == "":
                continue
            try:
                line = line.decode("utf-8")
            except AttributeError:
                pass
            lines.append(line[:-1])
        return lines

    if zip_file:
        with zipfile.ZipFile(zip_file, "r") as zz:
            with zz.open(csv_file, "r") as ff:
                test_lines = read_first_lines(ff)
    else:
        with open(csv_file, "r") as ff:
            test_lines = read_first_lines(ff)

    sep_aly_lines = [
        sorted(
            [(line.count(sep), sep) for sep in potential_sep if line.count(sep) > 0],
            key=lambda x: x[0],
            reverse=True,
        )
        for line in test_lines
    ]

    for nr, (count, sep) in enumerate(sep_aly_lines[0]):
        for line in sep_aly_lines:
            if line[nr][0] == count:
                break
        else:
            sep = None

        if sep:
            break

    lines_with_sep = [line for line in test_lines if sep in line]

    nr_header_row = None
    nr_index_col = None

    if sep:
        nr_index_col = find_first_number(lines_with_sep[-1].split(sep))
        if nr_index_col:
            for nr_header_row, line in enumerate(lines_with_sep):
                if find_first_number(line.split(sep)) == nr_index_col:
                    break

    return dict(sep=sep, nr_header_row=nr_header_row, nr_index_col=nr_index_col)


<<<<<<< HEAD
def filename_from_url(url):
    """
    Extract a file name from the download link for that file

    Parameters
    ----------

    url: str,
        The download link of the file

    Returns
    -------
    str,
        The extracted file name

    """
    name = re.search("[^/\\&\?]+\.\w{2,7}(?=([\?&].*$|$))", url)
    return name.group()
=======
def ssl_fix(*args, **kwargs):
    """
    Tries to use a request connection with Lagacy option
    when normal connection fails

    Parameters
    ----------
    Parameters of a normal requests.get() function
        url: URL for the new :class:`Request` object.
        params: (optional) Dictionary, list of tuples or bytes to send
        in the query string for the class `Request`.
        **kwargs: Optional arguments that `request` takes.

    Returns
    -------
        r: class:`Response <Response>` object
    """

    class CustomHttpAdapter(requests.adapters.HTTPAdapter):
        # "Transport adapter" that allows us to use custom ssl_context.

        def __init__(self, ssl_context=None, **kwargs):
            self.ssl_context = ssl_context
            super().__init__(**kwargs)

        def init_poolmanager(self, connections, maxsize, block=False):
            self.poolmanager = urllib3.poolmanager.PoolManager(
                num_pools=connections,
                maxsize=maxsize,
                block=block,
                ssl_context=self.ssl_context,
            )

    try:
        r = requests.get(*args, **kwargs)
    except:
        ctx = ssl.create_default_context(ssl.Purpose.SERVER_AUTH)
        ctx.options |= 0x4  # OP_LEGACY_SERVER_CONNECT
        session = requests.session()
        session.mount("https://", CustomHttpAdapter(ctx))
        r = session.get(*args, **kwargs)

    return r
>>>>>>> 525c7197
<|MERGE_RESOLUTION|>--- conflicted
+++ resolved
@@ -6,11 +6,8 @@
 import json
 import logging
 import os
-<<<<<<< HEAD
 import re
-=======
 import ssl
->>>>>>> 525c7197
 import zipfile
 from collections import namedtuple
 from pathlib import Path
@@ -645,7 +642,6 @@
     return dict(sep=sep, nr_header_row=nr_header_row, nr_index_col=nr_index_col)
 
 
-<<<<<<< HEAD
 def filename_from_url(url):
     """
     Extract a file name from the download link for that file
@@ -664,7 +660,7 @@
     """
     name = re.search("[^/\\&\?]+\.\w{2,7}(?=([\?&].*$|$))", url)
     return name.group()
-=======
+  
 def ssl_fix(*args, **kwargs):
     """
     Tries to use a request connection with Lagacy option
@@ -707,5 +703,4 @@
         session.mount("https://", CustomHttpAdapter(ctx))
         r = session.get(*args, **kwargs)
 
-    return r
->>>>>>> 525c7197
+    return r