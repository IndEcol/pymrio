--- conflicted
+++ resolved
@@ -16,12 +16,6 @@
 from pymrio.core.mriosystem import IOSystem
 from pymrio.core.mriosystem import Extension
 
-<<<<<<< HEAD
-# There is one chained_assignment somewhere TODO: find and fix
-pd.set_option('chained_assignment',None)
-
-=======
->>>>>>> 27b02bfb
 # Constants and global variables
 from pymrio.core.constants import PYMRIO_PATH
 
@@ -34,21 +28,14 @@
     """ Base class for errors concerning parsing of IO source files """
     pass
 
-<<<<<<< HEAD
 class ParserWarning(UserWarning):
     """ Base class for warnings concerning parsing of IO source files """
     pass
 
 
-# Top level function
-def parse_exio_ext(file, index_col, name, drop_compartment = True,
-        version = None, year = None, iosystem = None, sep = ',' ):
-=======
-
-# Top level function
+# Top level functions
 def parse_exio_ext(file, index_col, name, drop_compartment=True,
                    version=None, year=None, iosystem=None, sep=','):
->>>>>>> 27b02bfb
     """ Parse an EXIOBASE like extension file into pymrio.Extension
 
     EXIOBASE like extensions files are assumed to have two
@@ -101,18 +88,11 @@
 
     file = os.path.abspath(file)
 
-<<<<<<< HEAD
-    F = pd.read_table(file,
-            header = [0,1],
-            index_col = list(range(index_col)),
-            sep = sep)
-=======
     F = pd.read_table(
         file,
         header=[0, 1],
         index_col=list(range(index_col)),
         sep=sep)
->>>>>>> 27b02bfb
 
     F.columns.names = ['region', 'sector']
 
@@ -139,22 +119,6 @@
 
     if drop_compartment:
         F.reset_index(level='compartment',
-<<<<<<< HEAD
-                drop=True, inplace=True)
-        unit.reset_index(level='compartment',
-                drop=True, inplace=True)
-
-    return Extension(name = name,
-                            F = F,
-                            unit = unit,
-                            iosystem = iosystem,
-                            version = version,
-                            year = year,
-                            )
-
-def parse_exiobase2(path, charact = None, iosystem = None,
-                     version = 'exiobase 2.2.2', popvector = 'exio2' ):
-=======
                       drop=True, inplace=True)
         unit.reset_index(level='compartment',
                          drop=True, inplace=True)
@@ -170,7 +134,6 @@
 
 def parse_exiobase2(path, charact=None, iosystem=None,
                     version='exiobase 2.2.2', popvector='exio2'):
->>>>>>> 27b02bfb
     """ Parse the exiobase 2.2.2 source files for the IOSystem
 
     The function parse product by product and industry by industry source file
@@ -186,15 +149,9 @@
     charact : string, optional
         Filename with path to the characterisation matrices for the extensions
         (xls).  This is provided together with the EXIOBASE system and given as
-<<<<<<< HEAD
-        a xls file. The four sheets  Q_factorinputs, Q_emission, Q_materials and
-        Q_resources are read and used to generate one new extensions with the
-        impacts
-=======
         a xls file. The four sheets  Q_factorinputs, Q_emission, Q_materials
         and Q_resources are read and used to generate one new extensions with
         the impacts
->>>>>>> 27b02bfb
     iosystem : string, optional
         Note for the IOSystem, recommended to be 'pxp' or 'ixi' for
         product by product or industry by industry.
@@ -238,11 +195,7 @@
 
     # check if source exiobase is complete
     _intersect = [val for val in files_exio.values()
-<<<<<<< HEAD
-            if val in os.listdir(path)]
-=======
                   if val in os.listdir(path)]
->>>>>>> 27b02bfb
     if len(_intersect) != len(files_exio.values()):
         raise ParserError('EXIOBASE files missing')
 
@@ -268,15 +221,9 @@
 
     # read the data into pandas
     logging.info('Read exiobase2 from {}'.format(path))
-<<<<<<< HEAD
-    data = {key:pd.read_table(os.path.join(path, files_exio[key]),
-            index_col = list(range(head_col[key])),
-            header = list(range(head_row[key])))
-=======
     data = {key: pd.read_table(os.path.join(path, files_exio[key]),
             index_col=list(range(head_col[key])),
             header=list(range(head_row[key])))
->>>>>>> 27b02bfb
             for key in files_exio}
 
     # refine multiindex and save units
@@ -307,24 +254,6 @@
             data[key].reset_index(level='unit', drop=True, inplace=True)
             if key is 'F_resources':
                 data[key].reset_index(level='compartment',
-<<<<<<< HEAD
-                                        drop=True, inplace=True)
-                ext_unit[key].reset_index(level='compartment',
-                                        drop=True, inplace=True)
-            ext_unit[key].unit = ext_unit[key].unit.str.replace('/.*','')
-
-    # build the extensions
-    ext=dict()
-    ext['factor_inputs'] = {'S':data['S_fac'],
-                            'unit':ext_unit['S_fac'], 'name':'factor input'}
-    ext['emissions'] = {'S':data['S_emissions'], 'FY':data['FY_emissions'],
-                            'unit':ext_unit['S_emissions'], 'name':'emissons'}
-    ext['materials'] = {'S':data['S_materials'], 'FY':data['FY_materials'],
-                            'unit':ext_unit['S_materials'],
-                            'name':'material extraction'}
-    ext['resources'] = {'S':data['S_resources'],
-                            'unit':ext_unit['S_resources'], 'name':'resources'}
-=======
                                       drop=True, inplace=True)
                 ext_unit[key].reset_index(level='compartment',
                                           drop=True, inplace=True)
@@ -341,23 +270,16 @@
                         'name': 'material extraction'}
     ext['resources'] = {'S': data['S_resources'],
                         'unit': ext_unit['S_resources'], 'name': 'resources'}
->>>>>>> 27b02bfb
 
     # read the characterisation matrices if available
     # and build one extension with the impacts
     if charact:
         # dict with correspondence to the extensions
-<<<<<<< HEAD
-        Qsheets =  {'Q_factorinputs':'factor_inputs',
-                    'Q_emission':'emissions',
-                    'Q_materials':'materials',
-                    'Q_resources':'resources'}
-=======
         Qsheets = {'Q_factorinputs': 'factor_inputs',
                    'Q_emission': 'emissions',
                    'Q_materials': 'materials',
                    'Q_resources': 'resources'}
->>>>>>> 27b02bfb
+
         Q_head_col = dict()
         Q_head_row = dict()
         Q_head_col_rowname = dict()
@@ -389,17 +311,10 @@
         Q_head_col_rowunit['Q_resources'] = 1
         Q_head_col_rowunit['Q_materials'] = 1
 
-<<<<<<< HEAD
-        charac_data = {Qname:pd.read_excel(charact,
-                        sheetname = Qname,
-                        skiprows = list(range(0, Q_head_row[Qname])),
-                        header=None)
-=======
         charac_data = {Qname: pd.read_excel(charact,
                        sheetname=Qname,
                        skiprows=list(range(0, Q_head_row[Qname])),
                        header=None)
->>>>>>> 27b02bfb
                        for Qname in Qsheets}
 
         _unit = dict()
@@ -423,13 +338,8 @@
                     charac_data[Qname].iloc[:, Q_head_col_rowunit[Qname]])
             _unit[Qname].columns = ['unit']
             _unit[Qname].index.name = 'impact'
-<<<<<<< HEAD
-            charac_data[Qname] = charac_data[Qname].ix[:,
-                                            Q_head_col_rowunit[Qname]+1:]
-=======
             charac_data[Qname] = charac_data[Qname].ix[
                 :, Q_head_col_rowunit[Qname]+1:]
->>>>>>> 27b02bfb
             charac_data[Qname].index.name = 'impact'
 
             if 'FY' in ext[Qsheets[Qname]]:
@@ -463,32 +373,12 @@
 
     if popvector is 'exio2':
         popdata = pd.read_table(os.path.join(PYMRIO_PATH['exio20'],
-<<<<<<< HEAD
-                    './misc/population.txt'),
-                    index_col=0).astype(float)
-=======
                                 './misc/population.txt'),
                                 index_col=0).astype(float)
->>>>>>> 27b02bfb
     else:
         popdata = popvector
 
     return IOSystem(
-<<<<<<< HEAD
-            A = data['A'],
-            Y = data['Y'],
-            unit = data['unit'],
-            population = popdata,
-            **ext)
-
-
-def parse_exiobase3(zip_file, 
-                    path_in_zip = '/',
-                    version = '3.0', 
-                    iosystem = None, 
-                    year = None, 
-                    charact = None ):
-=======
             A=data['A'],
             Y=data['Y'],
             unit=data['unit'],
@@ -502,27 +392,11 @@
                     iosystem=None,
                     year=None,
                     charact=None):
->>>>>>> 27b02bfb
     """ Parse the exiobase 3 source files for the IOSystem
 
     The function parse product by product and industry by industry source file
     with flow matrices (Z).
 
-<<<<<<< HEAD
-    Currently EXIOBASE 3 is deilvered in the format year/some_zip_file.zip 
-    This file must be passed (parameter zip_file). Within the zip_file the 
-    structure changed during the last versions of the EXIOBASE 3 development.
-    Some versions have the data stored in a subfolder with in the zip file,
-    in other versions the data is directly in the root of the file. The 
-    parameter path_in_zip allows to specify the relative folder within the 
-    zip file.
-
-    
-    The
-
-    The parser reads directly from these files (files must not be unzipped)
-
-=======
     Currently EXIOBASE 3 is delivered in the format year/some_zip_file.zip
     This file must be passed (parameter zip_file). Within the zip_file the
     structure changed during the last versions of the EXIOBASE 3 development.
@@ -531,33 +405,20 @@
     parameter path_in_zip allows to specify the relative folder within the
     zip file.
 
->>>>>>> 27b02bfb
     TODO: popvector (see exio2 parser), charac
 
     Parameters
     ----------
-<<<<<<< HEAD
-    file : string
-        Zip file containing EXIO3 (abs or relative path)
-
-    path_in_zip : string, optional
-        Relative path to the data within the zipfile. Default: root ('/')
-=======
-
     zip_file : string
         Zip file containing EXIO3 (abs or relative path)
     path_in_zip : string, optional
         Relative path to the data within the zipfile. Default: root ('')
->>>>>>> 27b02bfb
     version : string, optional
         The version defines the filename in EXIOBASE.
         For example:
             mrIOT3.0.txt for EXIOBASE3 requires the
-<<<<<<< HEAD
-=======
             version parameter to be "3.0",
             mrIOT_3_1.txt requires version to be "_3_1"
->>>>>>> 27b02bfb
             version parameter to be "3.0"
     charact : string, optional
         Filename with path to the characterisation matrices for the extensions
@@ -602,37 +463,6 @@
     ver_ext = version + '.txt'
 
     core_files = dict(
-<<<<<<< HEAD
-    # for the core files the unit_col is still
-    # hard coded below - fix if needed
-            Z = file_data(file_name = 'mrIot' + ver_ext,
-                index_rows = 2, index_col=3, unit_col = 2),
-            Y = file_data(file_name = 'mrFinalDemand' + ver_ext,
-                index_rows = 2, index_col = 3, unit_col = 2),
-            )
-    extension_files = dict(
-        factor_inputs = dict(
-            F = file_data(file_name = 'mrFactorInputs' + ver_ext,
-                index_rows = 2, index_col = 2, unit_col = 1),
-            ),
-        emissions = dict(
-            F = file_data(file_name = 'mrEmissions' + ver_ext,
-                index_rows = 2, index_col = 3, unit_col = 2),
-            FY = file_data(file_name = 'mrFDEmissions' + ver_ext,
-                index_rows = 2, index_col = 3, unit_col = 2),
-            ),
-        materials = dict(
-            F = file_data(file_name = 'mrMaterials' + ver_ext,
-                index_rows = 2, index_col = 2, unit_col = 1),
-            FY = file_data(file_name = 'mrFDMaterials' + ver_ext,
-                index_rows = 2, index_col = 2, unit_col = 1),
-            ),
-        resources = dict(
-            F = file_data(file_name = 'mrResources' + ver_ext,
-                index_rows = 2, index_col = 3, unit_col = 2),
-            FY = file_data(file_name = 'mrFDResources' + ver_ext,
-                index_rows = 2, index_col = 3, unit_col = 2),
-=======
         # for the core files the unit_col is still
         # hard coded below - fix if needed
         Z=file_data(file_name='mrIot' + ver_ext,
@@ -662,32 +492,20 @@
                         index_rows=2, index_col=3, unit_col=2),
             FY=file_data(file_name='mrFDResources' + ver_ext,
                          index_rows=2, index_col=3, unit_col=2),
->>>>>>> 27b02bfb
             ),
         )
 
     # read the data into a dicts as pandas.DataFrame
-<<<<<<< HEAD
-    logging.info('Read exiobase3 from {}'.format(file))
-=======
     logging.info('Read exiobase3 from {}'.format(zip_file))
->>>>>>> 27b02bfb
     zip_file = zipfile.ZipFile(zip_file)
 
     core_data = {exio_table: pd.read_table(
                     zip_file.open(
                         path_in_zip + core_files[exio_table].file_name),
-<<<<<<< HEAD
-                    index_col = list(range(core_files[exio_table].index_col)),
-                    header = list(range(core_files[exio_table].index_rows)))
-                    for exio_table in core_files}
-    zip_file.close()
-=======
                     index_col=list(range(core_files[exio_table].index_col)),
                     header=list(range(core_files[exio_table].index_rows)))
                  for exio_table in core_files}
     # zip_file.close()
->>>>>>> 27b02bfb
 
     extension = dict()
     for ext_type in extension_files:
@@ -696,15 +514,9 @@
                 zip_file.open(
                     path_in_zip +
                     extension_files[ext_type][exio_table].file_name),
-<<<<<<< HEAD
-                index_col = list(
-                    range(extension_files[ext_type][exio_table].index_col)),
-                header = list(
-=======
                 index_col=list(
                     range(extension_files[ext_type][exio_table].index_col)),
                 header=list(
->>>>>>> 27b02bfb
                     range(extension_files[ext_type][exio_table].index_rows)))
             for exio_table in extension_files[ext_type]
             }
@@ -758,32 +570,19 @@
                 extension[ext_type][table].columns.names = [
                         'region', 'category']
 
-<<<<<<< HEAD
-            extension[ext_type][table].reset_index(level = 'unit',
-                                                   drop = True,
-                                                   inplace = True)
-=======
             extension[ext_type][table].reset_index(level='unit',
                                                    drop=True,
                                                    inplace=True)
->>>>>>> 27b02bfb
         extension[ext_type]['unit'] = _unit
 
     # read the characterisation matrices if available
     # and build one extension with the impacts
     if charact:
         # dict with correspondence to the extensions
-<<<<<<< HEAD
-        Qsheets =  {'Q_factorinputs':'factor_inputs',
-                    'Q_emission':'emissions',
-                    'Q_materials':'materials',
-                    'Q_resources':'resources'}
-=======
         Qsheets = {'Q_factorinputs': 'factor_inputs',
                    'Q_emission': 'emissions',
                    'Q_materials': 'materials',
                    'Q_resources': 'resources'}
->>>>>>> 27b02bfb
         Q_head_col = dict()
         Q_head_row = dict()
         Q_head_col_rowname = dict()
@@ -815,17 +614,10 @@
         Q_head_col_rowunit['Q_resources'] = 1
         Q_head_col_rowunit['Q_materials'] = 1
 
-<<<<<<< HEAD
-        charac_data = {Qname:pd.read_excel(charact,
-                        sheetname = Qname,
-                        skiprows = list(range(0, Q_head_row[Qname])),
-                        header=None)
-=======
         charac_data = {Qname: pd.read_excel(charact,
                        sheetname=Qname,
                        skiprows=list(range(0, Q_head_row[Qname])),
                        header=None)
->>>>>>> 27b02bfb
                        for Qname in Qsheets}
 
         _unit = dict()
@@ -841,13 +633,8 @@
                     charac_data[Qname].iloc[:, Q_head_col_rowunit[Qname]])
             _unit[Qname].columns = ['unit']
             _unit[Qname].index.name = 'impact'
-<<<<<<< HEAD
-            charac_data[Qname] = charac_data[Qname].ix[:,
-                                            Q_head_col_rowunit[Qname]+1:]
-=======
             charac_data[Qname] = charac_data[Qname].ix[
                     :, Q_head_col_rowunit[Qname]+1:]
->>>>>>> 27b02bfb
             charac_data[Qname].index.name = 'impact'
 
             if 'FY' in extension[Qsheets[Qname]]:
@@ -887,14 +674,6 @@
                version='year12', popvector=None):
     """ Parse the wiod source files for the IOSystem
 
-<<<<<<< HEAD
-=======
-
-def __parse_wiod(path, year=None, sector_names='full',
-        version='exiobase 2.2', popvector='exio2'):
-    """ Parse the wiod source files for the IOSystem
-
->>>>>>> 27b02bfb
     WIOD provides the MRIO tables in excel - format (xlsx) at
     http://www.wiod.org/new_site/database/wiots.htm (release November 2013).
     To use WIOD in pymrio these (for the year of analysis) must be downloaded.
@@ -904,7 +683,6 @@
 
     The folder with these xslx must than be passed to the WIOD parsing
     function. This folder may contain folders with the extension data. Every
-<<<<<<< HEAD
     folder within the wiod root folder will be parsed for extension data and
     will be added to the IOSystem. The WIOD database offers the download of 
     the environmental extensions as zip files. These can be read directly by
@@ -912,13 +690,6 @@
     available, the data is read from the folder. If the zip files are 
     extracted into folder, the folders must have the same name as the
     corresponding zip file (without the 'zip' extension).
-=======
-    folder within the root folder will be parsed for extension data and will be
-    added to the IOSystem. The WIOD database offers the download of the
-    environmental extensions as zip files. These can be read directly by the
-    parser. In case a zip file and a folder is available, the data is read from
-    the folder.
->>>>>>> 27b02bfb
 
     If a WIOD SEA file is present (at the root of path or in a folder named
     'SEA' - only one file!), the labor data of this file gets included in the
@@ -1033,15 +804,9 @@
     wiot_empty_top_rows = [0, 1]
 
     wiot_marks = {   # special marks
-<<<<<<< HEAD
         'last_interindsec': 'c35',     # last sector of the interindustry
         'tot_facinp': ['r60', 'r69'],  # useless totals to remove from factinp
         'total_column': [-1],          # the total column in the whole data
-=======
-        'last_interindsec' : 'c35',    # last sector of the interindustry
-        'tot_facinp' : ['r60', 'r69'], # useless totals to remove from factinp
-        'total_column' : [-1],         # the total column in the whole data
->>>>>>> 27b02bfb
         }
 
     wiot_sheet = 0   # assume the first one is the one with the data.
@@ -1062,19 +827,11 @@
     # remove meta data, empty rows, total column
     wiot_data.iloc[0:wiot_meta['end_row'],wiot_meta['col']] = np.NaN
     wiot_data.drop(wiot_empty_top_rows,
-<<<<<<< HEAD
                    axis=0, inplace=True)
     wiot_data.drop(wiot_data.columns[wiot_marks['total_column']],
                    axis=1, inplace=True)
     #at this stage row and column header should have the same size but
     # the index starts now at two - replace/reset to row numbers
-=======
-                    axis = 0, inplace = True)
-    wiot_data.drop(wiot_data.columns[wiot_marks['total_column']],
-                    axis = 1, inplace = True)
-        #at this stage row and column header should have the same size but
-        # the index starts now at two - replace/reset to row numbers
->>>>>>> 27b02bfb
     wiot_data.index = range(wiot_data.shape[0])
 
     # Early years in WIOD tables have a different name for Romania:
@@ -1159,15 +916,6 @@
     FY_fac.columns = Y.columns
     FY_fac.index = F_fac.index
 
-<<<<<<< HEAD
-=======
-    # assuming USA is present in every WIOT year
-    wiot_sector_lookup = wiot_data[
-            wiot_data[2] == 'USA'].iloc[:,0:max(index_wiot_headers)+1]
-    wiot_sector_lookup.columns = [entry[1]
-            for entry in sorted(zip(wiot_header.values(), wiot_header.keys()))]
-
->>>>>>> 27b02bfb
     # convert from object to float (was object because mixed float,str)
     Z = Z.astype('float')
     Y = Y.astype('float')
@@ -1198,7 +946,6 @@
                             }
 
     # SEA extension
-<<<<<<< HEAD
     _F_sea_data, _F_sea_unit = __get_WIOD_SEA_extension(
                             root_path = root_path, year = year)
     if _F_sea_data is not None:
@@ -1206,23 +953,6 @@
         _FY_sea = pd.DataFrame(index = _F_sea_data.index,
                                columns=FY_fac.columns, data = 0)
         _FY_sea = _FY_sea.astype('float')
-=======
-    #TODO make year robust - compare meta data with given year
-    _F_sea_data, _F_sea_unit = __get_WIOD_SEA_extension(
-                            root_path = root_path, year = year)
-    if _F_sea_data is not None:
-        _FY_sea = pd.DataFrame(index = _F_sea_data.index,
-                               columns=FY_fac.columns, data = 0)
-        _FY_sea = _FY_sea.astype('float')
-
-        ext['SEA'] = {'F':_F_sea_data,
-                'FY':_FY_sea,
-                'year' : wiot_year,
-                'iosystem' : wiot_iosystem,
-                'unit': _F_sea_unit,
-                'name':'SEA',
-                }
->>>>>>> 27b02bfb
 
         ext['SEA'] = {'F': _F_sea_data,
                 'FY': _FY_sea,
@@ -1238,12 +968,8 @@
     # Units are hardcoded if no consistent place to read them
     # within the files (for all extensions in upper case).
     # The units names must exactly match!
-<<<<<<< HEAD
     # Start must identify exactly one folder or a zip file to 
     # read the extension.
-=======
-    # Start must identify exactly one folder or zip file to read the extension.
->>>>>>> 27b02bfb
     # Within the folder, the routine looks for xls files
     # starting with the country code.
     dl_envext_para = {
@@ -1363,18 +1089,11 @@
         warnings.warn('Parameter for names not understood - '\
             'used c_codes as final demand category names')
 
-<<<<<<< HEAD
     wiod.Z.rename(columns=dd_sec_rename, index=dd_sec_rename, inplace=True)
     wiod.Y.rename(columns=dd_fd_rename, index=dd_sec_rename, inplace=True)
     for ext in wiod.get_extensions(data=True):
         ext.F.rename(columns=dd_sec_rename, inplace=True)
         ext.FY.rename(columns=dd_fd_rename, inplace=True)
-=======
-    wiod = IOSystem(Z = Z, Y = Y,
-                    iosystem = wiot_iosystem,
-                    unit = Z_unit,
-                    **ext)
->>>>>>> 27b02bfb
 
     return wiod
 
@@ -1456,7 +1175,6 @@
         pff_read = ll_pff_read[0]
 
         if pf_env.endswith('.zip'):
-<<<<<<< HEAD
             ff_excel = pd.ExcelFile(rf_zip.open(pff_read))
         else:
             ff_excel = pd.ExcelFile(os.path.join(pf_env, pff_read))
@@ -1465,14 +1183,6 @@
                                     index_col = None,
                                     header = 0
                                     )
-=======
-            df_env = pd.read_excel(
-                        rf_zip.open(pff_read),
-                        sheetname = str(year),
-                        index_col = None,
-                        header = 0
-                        )
->>>>>>> 27b02bfb
         else:
             warnings.warn('Extension {} does not include' \
                     'data for the year {} - '
@@ -1549,10 +1259,6 @@
     """ Utility function to get the extension data from the SEA file in WIOD
 
     This function is based on the structure in the WIOD_SEA_July14 file.
-<<<<<<< HEAD
-=======
-    It also fixes the wrong index ROU (to ROM), and appends RoW if missing
->>>>>>> 27b02bfb
     Missing values are set to zero.
 
     The function works if the SEA file is either in path or in a subfolder
@@ -1612,16 +1318,6 @@
         ds_use_sea.drop(labels = 'TOT', level = 'Code', inplace = True)
         ds_use_sea.reset_index('Description', drop = True, inplace = True)
 
-<<<<<<< HEAD
-=======
-        # correct for wrong index in the SEA file
-        # TODO check if this is perhaps necessary for some years.
-        # If not, delete and remove from docstring
-        #df_use_sea = ds_use_sea.reset_index('Country')
-        #df_use_sea.Country[df_use_sea['Country'] == 'ROU'] = 'ROM'
-        #ds_use_sea = df_use_sea.set_index('Country',
-                                #append = True, drop = True, ).iloc[:,0]
->>>>>>> 27b02bfb
 
         # RoW not included in SEA but needed to get it consistent for 
         # all countries. Just add a dummy with 0 for all accounts.
@@ -1653,9 +1349,6 @@
 
         return df_use_sea, df_unit
     else:
-<<<<<<< HEAD
         warnings.warn('SEA extension raw data file not found - '
             'SEA-Extension not included', ParserWarning)
-=======
->>>>>>> 27b02bfb
         return None, None
