--- conflicted
+++ resolved
@@ -336,15 +336,11 @@
             else:
                 _FY = np.zeros([ext[Qsheets[Qname]]['S'].shape[0], 
                                 data['Y'].shape[1]])
-<<<<<<< HEAD
-            _impact[Qname] = {'F':charac_data[Qname].dot(
-                                ext[Qsheets[Qname]]['F'].values),
-                              'FY':charac_dat[Qname].dot(_FY),
-=======
+
             _impact[Qname] = {'S':charac_data[Qname].dot(
                                 ext[Qsheets[Qname]]['S'].values),
                               'FY':charac_data[Qname].dot(_FY),
->>>>>>> e4de1970
+
                               'unit':_units[Qname]
                              }
 
